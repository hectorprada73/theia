--- conflicted
+++ resolved
@@ -28,15 +28,12 @@
 import { DebugStackFramesWidget } from '@theia/debug/lib/browser/view/debug-stack-frames-widget';
 import { DebugThreadsWidget } from '@theia/debug/lib/browser/view/debug-threads-widget';
 import { MetadataSelection } from '../metadata-selection';
-<<<<<<< HEAD
+import { TreeViewActions } from '../view/tree-view-actions';
 import { ScmTitleCommandRegistry } from '@theia/scm/lib/browser/scm-title-command-registry';
 import { ScmWidget } from '@theia/scm/lib/browser/scm-widget';
 import { ScmGroupCommandRegistry } from '@theia/scm/lib/browser/scm-group-command-registry';
 import { ScmResourceCommandRegistry } from '@theia/scm/lib/browser/scm-resource-command-registry';
 import PATH = ScmWidget.ContextMenu.PATH;
-=======
-import { TreeViewActions } from '../view/tree-view-actions';
->>>>>>> d1968256
 
 @injectable()
 export class MenusContributionPointHandler {
@@ -59,7 +56,9 @@
     @inject(SelectionService)
     protected readonly selectionService: SelectionService;
 
-<<<<<<< HEAD
+    @inject(TreeViewActions)
+    protected readonly treeViewActions: TreeViewActions;
+
     @inject(ScmTitleCommandRegistry)
     protected readonly scmTitleCommandRegistry: ScmTitleCommandRegistry;
 
@@ -67,10 +66,6 @@
     protected readonly scmGroupCommandRegistry: ScmGroupCommandRegistry;
     @inject(ScmResourceCommandRegistry)
     protected readonly scmResourceCommandRegistry: ScmResourceCommandRegistry;
-=======
-    @inject(TreeViewActions)
-    protected readonly treeViewActions: TreeViewActions;
->>>>>>> d1968256
 
     handle(contributions: PluginContribution): void {
         const allMenus = contributions.menus;
@@ -88,19 +83,6 @@
                 for (const action of allMenus[location]) {
                     this.registerEditorTitleAction(action);
                 }
-<<<<<<< HEAD
-            } else if (location === 'scm/title') {
-                for (const action of allMenus[location]) {
-                    this.registerScmTitleAction(action);
-                }
-            } else if (location === 'scm/resourceGroup/context') {
-                for (const action of allMenus[location]) {
-                    this.registerScmResourceGroupAction(action);
-                }
-            } else if (location === 'scm/resourceState/context') {
-                for (const action of allMenus[location]) {
-                    this.registerScmResourceAction(action);
-=======
             } else if (location === 'view/item/context') {
                 for (const menu of allMenus[location]) {
                     if (menu.group && /^inline/.test(menu.group)) {
@@ -108,7 +90,18 @@
                     } else {
                         this.registerMenuAction(VIEW_ITEM_CONTEXT_MENU, menu);
                     }
->>>>>>> d1968256
+                }
+            } else if (location === 'scm/title') {
+                for (const action of allMenus[location]) {
+                    this.registerScmTitleAction(action);
+                }
+            } else if (location === 'scm/resourceGroup/context') {
+                for (const action of allMenus[location]) {
+                    this.registerScmResourceGroupAction(action);
+                }
+            } else if (location === 'scm/resourceState/context') {
+                for (const action of allMenus[location]) {
+                    this.registerScmResourceAction(action);
                 }
             } else if (allMenus.hasOwnProperty(location)) {
                 const menuPaths = MenusContributionPointHandler.parseMenuPaths(location);
